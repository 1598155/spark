/*
 * Licensed to the Apache Software Foundation (ASF) under one or more
 * contributor license agreements.  See the NOTICE file distributed with
 * this work for additional information regarding copyright ownership.
 * The ASF licenses this file to You under the Apache License, Version 2.0
 * (the "License"); you may not use this file except in compliance with
 * the License.  You may obtain a copy of the License at
 *
 *    http://www.apache.org/licenses/LICENSE-2.0
 *
 * Unless required by applicable law or agreed to in writing, software
 * distributed under the License is distributed on an "AS IS" BASIS,
 * WITHOUT WARRANTIES OR CONDITIONS OF ANY KIND, either express or implied.
 * See the License for the specific language governing permissions and
 * limitations under the License.
 */
package org.apache.spark.deploy.kubernetes.submit

import java.io.File

import io.fabric8.kubernetes.api.model._
import io.fabric8.kubernetes.client.{KubernetesClient, Watch}
import io.fabric8.kubernetes.client.dsl.{MixedOperation, NamespaceListVisitFromServerGetDeleteRecreateWaitApplicable, PodResource}
import org.hamcrest.{BaseMatcher, Description}
import org.mockito.{AdditionalAnswers, ArgumentCaptor, Mock, MockitoAnnotations}
import org.mockito.Matchers.{any, anyVararg, argThat, eq => mockitoEq}
import org.mockito.Mockito.{times, verify, when}
import org.mockito.invocation.InvocationOnMock
import org.mockito.stubbing.Answer
import org.scalatest.{BeforeAndAfter, Matchers}

import scala.collection.JavaConverters._
import scala.collection.mutable
import org.apache.spark.{SecurityManager, SparkConf, SparkFunSuite}
import org.apache.spark.deploy.kubernetes.{KubernetesExternalShuffleService, KubernetesShuffleBlockHandler, SparkPodInitContainerBootstrap}
import org.apache.spark.deploy.kubernetes.config._
import org.apache.spark.deploy.kubernetes.constants._
import org.apache.spark.network.netty.SparkTransportConf
import org.apache.spark.network.shuffle.kubernetes.KubernetesExternalShuffleClient

class ClientV2Suite extends SparkFunSuite with BeforeAndAfter {
  private val JARS_RESOURCE = SubmittedResourceIdAndSecret("jarsId", "jarsSecret")
  private val FILES_RESOURCE = SubmittedResourceIdAndSecret("filesId", "filesSecret")
  private val SUBMITTED_RESOURCES = SubmittedResources(JARS_RESOURCE, FILES_RESOURCE)
  private val BOOTSTRAPPED_POD_ANNOTATION = "bootstrapped"
  private val TRUE = "true"
  private val APP_NAME = "spark-test"
  private val APP_RESOURCE_PREFIX = "spark-prefix"
  private val APP_ID = "spark-id"
  private val CUSTOM_LABEL_KEY = "customLabel"
  private val CUSTOM_LABEL_VALUE = "customLabelValue"
  private val DEPRECATED_CUSTOM_LABEL_KEY = "deprecatedCustomLabel"
  private val DEPRECATED_CUSTOM_LABEL_VALUE = "deprecatedCustomLabelValue"
  private val ALL_EXPECTED_LABELS = Map(
      CUSTOM_LABEL_KEY -> CUSTOM_LABEL_VALUE,
      DEPRECATED_CUSTOM_LABEL_KEY -> DEPRECATED_CUSTOM_LABEL_VALUE,
      SPARK_APP_ID_LABEL -> APP_ID,
      SPARK_ROLE_LABEL -> SPARK_POD_DRIVER_ROLE)
  private val CUSTOM_ANNOTATION_KEY = "customAnnotation"
  private val CUSTOM_ANNOTATION_VALUE = "customAnnotationValue"
  private val DEPRECATED_CUSTOM_ANNOTATION_KEY = "deprecatedCustomAnnotation"
  private val DEPRECATED_CUSTOM_ANNOTATION_VALUE = "deprecatedCustomAnnotationValue"
  private val INIT_CONTAINER_SECRET_NAME = "init-container-secret"
  private val INIT_CONTAINER_SECRET_DATA = Map("secret-key" -> "secret-data")
  private val MAIN_CLASS = "org.apache.spark.examples.SparkPi"
  private val PYSPARK_APP_ARGS = Array(null, "500")
  private val APP_ARGS = Array("3", "20")
  private val SPARK_JARS = Seq(
      "hdfs://localhost:9000/app/jars/jar1.jar", "file:///app/jars/jar2.jar")
  private val RESOLVED_SPARK_JARS = Seq(
      "hdfs://localhost:9000/app/jars/jar1.jar", "file:///var/data/spark-jars/jar2.jar")
  private val RESOLVED_SPARK_REMOTE_AND_LOCAL_JARS = Seq(
      "/var/data/spark-jars/jar1.jar", "/var/data/spark-jars/jar2.jar")
  private val SPARK_FILES = Seq(
      "hdfs://localhost:9000/app/files/file1.txt", "file:///app/files/file2.txt")
  private val PYSPARK_FILES = Seq(
    "hdfs://localhost:9000/app/files/file1.py",
    "file:///app/files/file2.py",
    "local:///app/files/file3.py",
    "http://app/files/file4.py",
    "file:///app/files/file5.py")
  private val RESOLVED_PYSPARK_FILES = Seq(
    "hdfs://localhost:9000/app/files/file1.py",
    "/var/spark-data/spark-files/file2.py",
    "local:///app/files/file3.py",
    "http://app/files/file4.py")
  private val PYSPARK_PRIMARY_FILE = "file:///app/files/file5.py"
  private val RESOLVED_PYSPARK_PRIMARY_FILE = "/var/spark-data/spark-file/file5.py"

  private val RESOLVED_SPARK_FILES = Seq(
      "hdfs://localhost:9000/app/files/file1.txt", "file:///var/data/spark-files/file2.txt")
  private val INIT_CONTAINER_SECRET = new SecretBuilder()
    .withNewMetadata()
      .withName(INIT_CONTAINER_SECRET_NAME)
      .endMetadata()
    .withData(INIT_CONTAINER_SECRET_DATA.asJava)
    .build()
  private val CUSTOM_JAVA_OPTION_KEY = "myappoption"
  private val CUSTOM_JAVA_OPTION_VALUE = "myappoptionvalue"
  private val DRIVER_JAVA_OPTIONS = s"-D$CUSTOM_JAVA_OPTION_KEY=$CUSTOM_JAVA_OPTION_VALUE"
  private val DRIVER_EXTRA_CLASSPATH = "/var/data/spark-app-custom/custom-jar.jar"
  private val CONFIG_MAP_NAME = "config-map"
  private val CONFIG_MAP_DATA = Map("config-map-key" -> "config-map-data")
  private val INIT_CONTAINER_CONFIG_MAP = new ConfigMapBuilder()
    .withNewMetadata()
      .withName(CONFIG_MAP_NAME)
      .endMetadata()
    .withData(CONFIG_MAP_DATA.asJava)
    .build()
  private val CUSTOM_DRIVER_IMAGE = "spark-custom-driver:latest"
  private val DRIVER_MEMORY_MB = 512
  private val DRIVER_MEMORY_OVERHEAD_MB = 128
  private val SPARK_CONF = new SparkConf(true)
      .set(DRIVER_DOCKER_IMAGE, CUSTOM_DRIVER_IMAGE)
      .set(org.apache.spark.internal.config.DRIVER_MEMORY, DRIVER_MEMORY_MB.toLong)
      .set(KUBERNETES_DRIVER_MEMORY_OVERHEAD, DRIVER_MEMORY_OVERHEAD_MB.toLong)
      .set(KUBERNETES_DRIVER_LABELS, s"$DEPRECATED_CUSTOM_LABEL_KEY=$DEPRECATED_CUSTOM_LABEL_VALUE")
      .set(KUBERNETES_DRIVER_ANNOTATIONS,
          s"$DEPRECATED_CUSTOM_ANNOTATION_KEY=$DEPRECATED_CUSTOM_ANNOTATION_VALUE")
      .set(s"$KUBERNETES_DRIVER_LABEL_PREFIX$CUSTOM_LABEL_KEY", CUSTOM_LABEL_VALUE)
      .set(s"$KUBERNETES_DRIVER_ANNOTATION_PREFIX$CUSTOM_ANNOTATION_KEY", CUSTOM_ANNOTATION_VALUE)
      .set(org.apache.spark.internal.config.DRIVER_CLASS_PATH, DRIVER_EXTRA_CLASSPATH)
      .set(org.apache.spark.internal.config.DRIVER_JAVA_OPTIONS, DRIVER_JAVA_OPTIONS)
  private val EXECUTOR_INIT_CONF_KEY = "executor-init-conf"
  private val SPARK_CONF_WITH_EXECUTOR_INIT_CONF = SPARK_CONF.clone()
      .set(EXECUTOR_INIT_CONF_KEY, TRUE)
  private val DRIVER_POD_UID = "driver-pod-uid"
  private val DRIVER_POD_KIND = "pod"
  private val DRIVER_POD_API_VERSION = "v1"
  private val CREDENTIALS_SECRET_NAME = "credentials-secret"
  private val CREDENTIALS_SECRET_DATA = Map("credentials-secret-key" -> "credentials-secret-value")
  private val CREDENTIALS_SECRET = new SecretBuilder()
    .withNewMetadata()
      .withName(CREDENTIALS_SECRET_NAME)
      .endMetadata()
    .withData(CREDENTIALS_SECRET_DATA.asJava)
    .build()
  private val CREDENTIALS_SET_CONF = "spark.kubernetes.driverCredentials.provided"
  private val CREDENTIALS_SET_ANNOTATION = "credentials-set"

  @Mock
  private var containerLocalizedFilesResolver: ContainerLocalizedFilesResolver = _
  @Mock
  private var executorInitContainerConfiguration: ExecutorInitContainerConfiguration = _
  @Mock
  private var submittedDependencyUploader: SubmittedDependencyUploader = _
  @Mock
  private var submittedDependenciesSecretBuilder: SubmittedDependencySecretBuilder = _
  @Mock
  private var initContainerBootstrap: SparkPodInitContainerBootstrap = _
  @Mock
  private var initContainerComponentsProvider: DriverInitContainerComponentsProvider = _
  @Mock
  private var kubernetesClient: KubernetesClient = _
  @Mock
  private var podOps: MixedOperation[
    Pod, PodList, DoneablePod, PodResource[Pod, DoneablePod]] = _
  private type ResourceListOps = NamespaceListVisitFromServerGetDeleteRecreateWaitApplicable[
      HasMetadata, java.lang.Boolean]
  @Mock
  private var pythonSubmissionResources : PythonSubmissionResources = _
  @Mock
  private var resourceListOps: ResourceListOps = _
  @Mock
  private var credentialsMounterProvider: DriverPodKubernetesCredentialsMounterProvider = _
  @Mock
  private var fileMounter: DriverPodKubernetesFileMounter = _
  @Mock
  private var credentialsMounter: DriverPodKubernetesCredentialsMounter = _
  @Mock
  private var loggingPodStatusWatcher: LoggingPodStatusWatcher = _
  @Mock
  private var namedPodResource: PodResource[Pod, DoneablePod] = _
  @Mock
  private var watch: Watch = _

  before {
    MockitoAnnotations.initMocks(this)
    when(initContainerComponentsProvider.provideInitContainerBootstrap())
      .thenReturn(initContainerBootstrap)
    when(submittedDependencyUploader.uploadJars()).thenReturn(JARS_RESOURCE)
    when(submittedDependencyUploader.uploadFiles()).thenReturn(FILES_RESOURCE)
    when(initContainerBootstrap
      .bootstrapInitContainerAndVolumes(mockitoEq(DRIVER_CONTAINER_NAME), any()))
      .thenAnswer(new Answer[PodBuilder] {
        override def answer(invocationOnMock: InvocationOnMock): PodBuilder = {
          invocationOnMock.getArgumentAt(1, classOf[PodBuilder]).editMetadata()
            .addToAnnotations(BOOTSTRAPPED_POD_ANNOTATION, TRUE)
            .endMetadata()
        }
      })
    when(initContainerComponentsProvider.provideContainerLocalizedFilesResolver(any[String]))
      .thenReturn(containerLocalizedFilesResolver)
<<<<<<< HEAD
    when(initContainerComponentsProvider.provideExecutorInitContainerConfiguration())
      .thenReturn(executorInitContainerConfiguration)
    when(initContainerComponentsProvider.provideDriverPodFileMounter())
        .thenReturn(fileMounter)
=======
>>>>>>> 8b3248fc
    when(submittedDependenciesSecretBuilder.build())
      .thenReturn(INIT_CONTAINER_SECRET)
    when(kubernetesClient.pods()).thenReturn(podOps)
    when(podOps.create(any())).thenAnswer(new Answer[Pod] {
      override def answer(invocation: InvocationOnMock): Pod = {
        new PodBuilder(invocation.getArgumentAt(0, classOf[Pod]))
          .editMetadata()
            .withUid(DRIVER_POD_UID)
          .endMetadata()
            .withKind(DRIVER_POD_KIND)
          .withApiVersion(DRIVER_POD_API_VERSION)
          .build()
      }
    })
    when(podOps.withName(s"$APP_RESOURCE_PREFIX-driver")).thenReturn(namedPodResource)
    when(pythonSubmissionResources.sparkJars).thenReturn(Seq.empty[String])
    when(pythonSubmissionResources.primarySparkResource(any()))
      .thenReturn(RESOLVED_PYSPARK_PRIMARY_FILE)
    when(pythonSubmissionResources.pySparkFiles).thenReturn(PYSPARK_FILES.toArray)
    when(pythonSubmissionResources.arguments).thenReturn(Array(PYSPARK_FILES.mkString(","), "500"))
    when(pythonSubmissionResources.driverPod(
      any[DriverInitContainerComponentsProvider],
      mockitoEq(RESOLVED_PYSPARK_PRIMARY_FILE),
      mockitoEq(RESOLVED_PYSPARK_FILES.mkString(",")),
      any[String],
      any[PodBuilder])).thenAnswer( new Answer[Pod] {
        override def answer(invocation: InvocationOnMock) : Pod = {
          invocation.getArgumentAt(0, classOf[DriverInitContainerComponentsProvider])
           .provideDriverPodFileMounter().addPySparkFiles(
            invocation.getArgumentAt(1, classOf[String]),
            invocation.getArgumentAt(2, classOf[String]),
            invocation.getArgumentAt(3, classOf[String]),
            invocation.getArgumentAt(4, classOf[PodBuilder])
          ).build()
        }
      })
    when(fileMounter.addPySparkFiles(
      mockitoEq(RESOLVED_PYSPARK_PRIMARY_FILE),
      mockitoEq(RESOLVED_PYSPARK_FILES.mkString(",")),
      any[String],
      any())).thenAnswer( new Answer[PodBuilder] {
        override def answer(invocation: InvocationOnMock) : PodBuilder = {
          invocation.getArgumentAt(3, classOf[PodBuilder])
          .editSpec()
            .editMatchingContainer(new ContainerNameEqualityPredicate(
              invocation.getArgumentAt(2, classOf[String])))
              .addNewEnv()
                .withName(ENV_PYSPARK_PRIMARY)
                .withValue(invocation.getArgumentAt(0, classOf[String]))
              .endEnv()
              .addNewEnv()
                .withName(ENV_PYSPARK_FILES)
                .withValue(invocation.getArgumentAt(1, classOf[String]))
              .endEnv()
            .endContainer()
          .endSpec()
          .editMetadata()
            .withUid(DRIVER_POD_UID)
            .withName(s"$APP_RESOURCE_PREFIX-driver")
          .endMetadata()
          .withKind(DRIVER_POD_KIND)
          .withApiVersion(DRIVER_POD_API_VERSION)
        }
      })
    when(namedPodResource.watch(loggingPodStatusWatcher)).thenReturn(watch)
    when(containerLocalizedFilesResolver.resolveSubmittedAndRemoteSparkJars())
        .thenReturn(RESOLVED_SPARK_REMOTE_AND_LOCAL_JARS)
    when(containerLocalizedFilesResolver.resolveSubmittedSparkJars())
        .thenReturn(RESOLVED_SPARK_JARS)
    when(containerLocalizedFilesResolver.resolveSubmittedSparkFiles())
        .thenReturn(RESOLVED_SPARK_FILES)
    when(containerLocalizedFilesResolver.resolvePrimaryResourceFile())
      .thenReturn(RESOLVED_PYSPARK_PRIMARY_FILE)
    when(containerLocalizedFilesResolver.resolveSubmittedPySparkFiles())
      .thenReturn(RESOLVED_PYSPARK_FILES)
    when(executorInitContainerConfiguration.configureSparkConfForExecutorInitContainer(SPARK_CONF))
        .thenReturn(SPARK_CONF_WITH_EXECUTOR_INIT_CONF)
    when(kubernetesClient.resourceList(anyVararg[HasMetadata]())).thenReturn(resourceListOps)
    when(credentialsMounterProvider.getDriverPodKubernetesCredentialsMounter())
        .thenReturn(credentialsMounter)
  }

  test("Run with dependency uploader") {
    expectationsForNoMountedCredentials()
    when(initContainerComponentsProvider
        .provideInitContainerSubmittedDependencyUploader(ALL_EXPECTED_LABELS))
        .thenReturn(Some(submittedDependencyUploader))
    when(initContainerComponentsProvider
        .provideSubmittedDependenciesSecretBuilder(Some(SUBMITTED_RESOURCES.secrets())))
        .thenReturn(Some(submittedDependenciesSecretBuilder))
    when(initContainerComponentsProvider.provideInitContainerBundle(Some(SUBMITTED_RESOURCES.ids()),
      RESOLVED_SPARK_JARS ++ RESOLVED_SPARK_FILES))
        .thenReturn(Some(InitContainerBundle(INIT_CONTAINER_CONFIG_MAP,
          initContainerBootstrap, executorInitContainerConfiguration)))
    runAndVerifyDriverPodHasCorrectProperties()
    val resourceListArgumentCaptor = ArgumentCaptor.forClass(classOf[HasMetadata])
    verify(kubernetesClient).resourceList(resourceListArgumentCaptor.capture())
    val createdResources = resourceListArgumentCaptor.getAllValues.asScala
    assert(createdResources.size === 2)
    verifyCreatedResourcesHaveOwnerReferences(createdResources)
    assert(createdResources.exists {
      case secret: Secret =>
        secret.getMetadata.getName == INIT_CONTAINER_SECRET_NAME &&
            secret.getData.asScala == INIT_CONTAINER_SECRET_DATA
      case _ => false
    })
    verifyConfigMapWasCreated(createdResources)
    verify(submittedDependencyUploader).uploadJars()
    verify(submittedDependencyUploader).uploadFiles()
    verify(initContainerComponentsProvider)
      .provideSubmittedDependenciesSecretBuilder(Some(SUBMITTED_RESOURCES.secrets()))
  }

  test("Run without dependency uploader") {
    expectationsForNoMountedCredentials()
    expectationsForNoDependencyUploader()
    runAndVerifyDriverPodHasCorrectProperties()
    val resourceListArgumentCaptor = ArgumentCaptor.forClass(classOf[HasMetadata])
    verify(kubernetesClient).resourceList(resourceListArgumentCaptor.capture())
    val createdResources = resourceListArgumentCaptor.getAllValues.asScala
    assert(createdResources.size === 1)
    verifyCreatedResourcesHaveOwnerReferences(createdResources)
    verifyConfigMapWasCreated(createdResources)
    verify(submittedDependencyUploader, times(0)).uploadJars()
    verify(submittedDependencyUploader, times(0)).uploadFiles()
    verify(initContainerComponentsProvider)
      .provideSubmittedDependenciesSecretBuilder(None)
  }

  test("Run with mounted credentials") {
    expectationsForNoDependencyUploader()
    when(credentialsMounter.createCredentialsSecret()).thenReturn(Some(CREDENTIALS_SECRET))
    when(credentialsMounter.mountDriverKubernetesCredentials(
        any(), mockitoEq(DRIVER_CONTAINER_NAME), mockitoEq(Some(CREDENTIALS_SECRET))))
        .thenAnswer(new Answer[PodBuilder] {
          override def answer(invocation: InvocationOnMock): PodBuilder = {
            invocation.getArgumentAt(0, classOf[PodBuilder]).editMetadata()
              .addToAnnotations(CREDENTIALS_SET_ANNOTATION, TRUE)
              .endMetadata()
          }
        })
    when(credentialsMounter.setDriverPodKubernetesCredentialLocations(any()))
        .thenAnswer(new Answer[SparkConf] {
          override def answer(invocation: InvocationOnMock): SparkConf = {
            invocation.getArgumentAt(0, classOf[SparkConf]).clone().set(CREDENTIALS_SET_CONF, TRUE)
          }
        })
    runAndVerifyPodMatchesPredicate { p =>
      Option(p)
        .filter(pod => containerHasCorrectJvmOptions(pod, _(CREDENTIALS_SET_CONF) == TRUE))
        .exists { pod =>
          pod.getMetadata.getAnnotations.asScala(CREDENTIALS_SET_ANNOTATION) == TRUE
        }
    }
    val resourceListArgumentCaptor = ArgumentCaptor.forClass(classOf[HasMetadata])
    verify(kubernetesClient).resourceList(resourceListArgumentCaptor.capture())
    val createdResources = resourceListArgumentCaptor.getAllValues.asScala
    assert(createdResources.size === 2)
    verifyCreatedResourcesHaveOwnerReferences(createdResources)
    assert(createdResources.exists {
      case secret: Secret =>
        secret.getMetadata.getName == CREDENTIALS_SECRET_NAME &&
            secret.getData.asScala == CREDENTIALS_SECRET_DATA
      case _ => false
    })
  }

  test("Waiting for completion should await completion on the status watcher.") {
    expectationsForNoMountedCredentials()
    expectationsForNoDependencyUploader()
    new Client(
      APP_NAME,
      APP_RESOURCE_PREFIX,
      APP_ID,
      "",
      None,
      MAIN_CLASS,
      SPARK_CONF,
      APP_ARGS,
      true,
      kubernetesClient,
      initContainerComponentsProvider,
      credentialsMounterProvider,
      loggingPodStatusWatcher).run()
    verify(loggingPodStatusWatcher).awaitCompletion()
  }

  test("Mounting environmental variables correctly onto Driver Pod for PySpark Jobs") {
    expectationsForNoMountedCredentials()
    expectationsForNoDependencyUploader()
    expectationsForNoSparkJarsOrFiles()
    runAndVerifyDriverPodHasCorrectPySparkProperties()
  }

  private def expectationsForNoSparkJarsOrFiles(): Unit = {
    when(containerLocalizedFilesResolver.resolveSubmittedSparkFiles())
        .thenReturn(Nil)
    when(containerLocalizedFilesResolver.resolveSubmittedSparkJars())
      .thenReturn(Nil)
  }

  private def expectationsForNoDependencyUploader(): Unit = {
    when(initContainerComponentsProvider
      .provideInitContainerSubmittedDependencyUploader(ALL_EXPECTED_LABELS))
      .thenReturn(None)
    when(initContainerComponentsProvider
      .provideSubmittedDependenciesSecretBuilder(None))
      .thenReturn(None)
    when(initContainerComponentsProvider.provideInitContainerBundle(None, RESOLVED_SPARK_JARS ++
        RESOLVED_SPARK_FILES))
        .thenReturn(Some(InitContainerBundle(INIT_CONTAINER_CONFIG_MAP,
          initContainerBootstrap, executorInitContainerConfiguration)))
  }

  private def expectationsForNoMountedCredentials(): Unit = {
    when(credentialsMounter.setDriverPodKubernetesCredentialLocations(any()))
        .thenAnswer(AdditionalAnswers.returnsFirstArg())
    when(credentialsMounter.createCredentialsSecret()).thenReturn(None)
    when(credentialsMounter.mountDriverKubernetesCredentials(
        any(), mockitoEq(DRIVER_CONTAINER_NAME), mockitoEq(None)))
        .thenAnswer(AdditionalAnswers.returnsFirstArg())
  }

  private def verifyCreatedResourcesHaveOwnerReferences(
      createdResources: mutable.Buffer[HasMetadata]): Unit = {
    assert(createdResources.forall { resource =>
      val owners = resource.getMetadata.getOwnerReferences.asScala
      owners.size === 1 &&
        owners.head.getController &&
        owners.head.getKind == DRIVER_POD_KIND &&
        owners.head.getUid == DRIVER_POD_UID &&
        owners.head.getName == s"$APP_RESOURCE_PREFIX-driver" &&
        owners.head.getApiVersion == DRIVER_POD_API_VERSION
    })
  }

  private def verifyConfigMapWasCreated(createdResources: mutable.Buffer[HasMetadata]): Unit = {
    assert(createdResources.exists {
      case configMap: ConfigMap =>
        configMap.getMetadata.getName == CONFIG_MAP_NAME &&
            configMap.getData.asScala == CONFIG_MAP_DATA
      case _ => false
    })
  }

  private def runAndVerifyDriverPodHasCorrectProperties(): Unit = {
    val expectedOptions = SPARK_CONF.getAll
      .filterNot(_._1 == org.apache.spark.internal.config.DRIVER_JAVA_OPTIONS.key)
      .toMap ++
      Map(
        "spark.app.id" -> APP_ID,
        KUBERNETES_DRIVER_POD_NAME.key -> s"$APP_RESOURCE_PREFIX-driver",
        KUBERNETES_EXECUTOR_POD_NAME_PREFIX.key -> APP_RESOURCE_PREFIX,
        EXECUTOR_INIT_CONF_KEY -> TRUE,
        CUSTOM_JAVA_OPTION_KEY -> CUSTOM_JAVA_OPTION_VALUE,
        "spark.jars" -> RESOLVED_SPARK_JARS.mkString(","),
        "spark.files" -> RESOLVED_SPARK_FILES.mkString(","))
    runAndVerifyPodMatchesPredicate { p =>
      Option(p)
        .filter(_.getMetadata.getName == s"$APP_RESOURCE_PREFIX-driver")
        .filter(podHasCorrectAnnotations)
        .filter(_.getMetadata.getLabels.asScala == ALL_EXPECTED_LABELS)
        .filter(containerHasCorrectBasicContainerConfiguration)
        .filter(containerHasCorrectBasicEnvs)
        .filter(containerHasCorrectMountedClasspath)
        .exists(pod => containerHasCorrectJvmOptions(pod, _ == expectedOptions))
    }
  }

  private def runAndVerifyDriverPodHasCorrectPySparkProperties(): Unit = {
    runAndVerifyPySparkPodMatchesPredicate { p =>
      Option(p).exists(pod => containerHasCorrectPySparkEnvs(pod))
    }
  }

  private def runAndVerifyPodMatchesPredicate(pred: (Pod => Boolean)): Unit = {
    new Client(
      APP_NAME,
      APP_RESOURCE_PREFIX,
      APP_ID,
      "",
      None,
      MAIN_CLASS,
      SPARK_CONF,
      APP_ARGS,
      false,
      kubernetesClient,
      initContainerComponentsProvider,
      credentialsMounterProvider,
      loggingPodStatusWatcher).run()
    val podMatcher = new BaseMatcher[Pod] {
      override def matches(o: scala.Any): Boolean = {
        o match {
          case p: Pod => pred(p)
          case _ => false
        }
      }
      override def describeTo(description: Description): Unit = {}
    }
    verify(podOps).create(argThat(podMatcher))
  }

  private def containerHasCorrectJvmOptions(
      pod: Pod, optionsCorrectnessPredicate: (Map[String, String] => Boolean)): Boolean = {
    val driverContainer = pod.getSpec.getContainers.asScala.head
    val envs = driverContainer.getEnv.asScala.map(env => (env.getName, env.getValue))
    envs.toMap.get(ENV_DRIVER_JAVA_OPTS).exists { javaOptions =>
      val splitOptions = javaOptions.split(" ")
      splitOptions.forall(_.startsWith("-D")) &&
        optionsCorrectnessPredicate(splitOptions.map { option =>
          val withoutPrefix = option.substring(2)
          (withoutPrefix.split("=", 2)(0), withoutPrefix.split("=", 2)(1))
        }.toMap)
    }
  }

  private def containerHasCorrectMountedClasspath(pod: Pod): Boolean = {
    val driverContainer = pod.getSpec.getContainers.asScala.head
    val envs = driverContainer.getEnv.asScala.map(env => (env.getName, env.getValue))
    envs.toMap.get(ENV_MOUNTED_CLASSPATH).exists { classpath =>
      val mountedClasspathEntities = classpath.split(File.pathSeparator)
      mountedClasspathEntities.toSet == RESOLVED_SPARK_REMOTE_AND_LOCAL_JARS.toSet
    }
  }

  private def containerHasCorrectBasicEnvs(pod: Pod): Boolean = {
    val driverContainer = pod.getSpec.getContainers.asScala.head
    val envs = driverContainer.getEnv.asScala.map(env => (env.getName, env.getValue))
    val expectedBasicEnvs = Map(
      ENV_SUBMIT_EXTRA_CLASSPATH -> DRIVER_EXTRA_CLASSPATH,
      ENV_DRIVER_MEMORY -> s"${DRIVER_MEMORY_MB + DRIVER_MEMORY_OVERHEAD_MB}m",
      ENV_DRIVER_MAIN_CLASS -> MAIN_CLASS,
      ENV_DRIVER_ARGS -> APP_ARGS.mkString(" "))
    expectedBasicEnvs.toSet.subsetOf(envs.toSet)
  }

  private def containerHasCorrectPySparkEnvs(pod: Pod): Boolean = {
    val driverContainer = pod.getSpec.getContainers.asScala.head
    val envs = driverContainer.getEnv.asScala.map(env => (env.getName, env.getValue))
    val expectedBasicEnvs = Map(
      ENV_PYSPARK_PRIMARY -> RESOLVED_PYSPARK_PRIMARY_FILE,
      ENV_PYSPARK_FILES -> RESOLVED_PYSPARK_FILES.mkString(",")
    )
    expectedBasicEnvs.toSet.subsetOf(envs.toSet)
  }

  private def containerHasCorrectBasicContainerConfiguration(pod: Pod): Boolean = {
    val containers = pod.getSpec.getContainers.asScala
    containers.size == 1 &&
      containers.head.getName == DRIVER_CONTAINER_NAME &&
      containers.head.getImage == CUSTOM_DRIVER_IMAGE &&
      containers.head.getImagePullPolicy == "IfNotPresent"
  }

  private def podHasCorrectAnnotations(pod: Pod): Boolean = {
    val expectedAnnotations = Map(
      DEPRECATED_CUSTOM_ANNOTATION_KEY -> DEPRECATED_CUSTOM_ANNOTATION_VALUE,
      CUSTOM_ANNOTATION_KEY -> CUSTOM_ANNOTATION_VALUE,
      SPARK_APP_NAME_ANNOTATION -> APP_NAME,
      BOOTSTRAPPED_POD_ANNOTATION -> TRUE)
    pod.getMetadata.getAnnotations.asScala == expectedAnnotations
  }

  private def runAndVerifyPySparkPodMatchesPredicate(pred: (Pod => Boolean)): Unit = {
    new Client(
      APP_NAME,
      APP_RESOURCE_PREFIX,
      APP_ID,
      PYSPARK_PRIMARY_FILE,
      Option(pythonSubmissionResources),
      MAIN_CLASS,
      SPARK_CONF,
      PYSPARK_APP_ARGS,
      false,
      kubernetesClient,
      initContainerComponentsProvider,
      credentialsMounterProvider,
      loggingPodStatusWatcher).run()
    val podMatcher = new BaseMatcher[Pod] {
      override def matches(o: scala.Any): Boolean = {
        o match {
          case p: Pod => pred(p)
          case _ => false
        }
      }
      override def describeTo(description: Description): Unit = {}
    }
    verify(podOps).create(argThat(podMatcher))
  }
}

<|MERGE_RESOLUTION|>--- conflicted
+++ resolved
@@ -191,13 +191,8 @@
       })
     when(initContainerComponentsProvider.provideContainerLocalizedFilesResolver(any[String]))
       .thenReturn(containerLocalizedFilesResolver)
-<<<<<<< HEAD
-    when(initContainerComponentsProvider.provideExecutorInitContainerConfiguration())
-      .thenReturn(executorInitContainerConfiguration)
     when(initContainerComponentsProvider.provideDriverPodFileMounter())
         .thenReturn(fileMounter)
-=======
->>>>>>> 8b3248fc
     when(submittedDependenciesSecretBuilder.build())
       .thenReturn(INIT_CONTAINER_SECRET)
     when(kubernetesClient.pods()).thenReturn(podOps)
@@ -288,9 +283,10 @@
     when(initContainerComponentsProvider
         .provideSubmittedDependenciesSecretBuilder(Some(SUBMITTED_RESOURCES.secrets())))
         .thenReturn(Some(submittedDependenciesSecretBuilder))
-    when(initContainerComponentsProvider.provideInitContainerBundle(Some(SUBMITTED_RESOURCES.ids()),
-      RESOLVED_SPARK_JARS ++ RESOLVED_SPARK_FILES))
-        .thenReturn(Some(InitContainerBundle(INIT_CONTAINER_CONFIG_MAP,
+    when(initContainerComponentsProvider.provideInitContainerBundle(mockitoEq(
+      Option(SUBMITTED_RESOURCES.ids())),
+      mockitoEq(RESOLVED_SPARK_JARS ++ RESOLVED_SPARK_FILES), any[String]))
+        .thenReturn(Option(InitContainerBundle(INIT_CONTAINER_CONFIG_MAP,
           initContainerBootstrap, executorInitContainerConfiguration)))
     runAndVerifyDriverPodHasCorrectProperties()
     val resourceListArgumentCaptor = ArgumentCaptor.forClass(classOf[HasMetadata])
@@ -406,8 +402,8 @@
     when(initContainerComponentsProvider
       .provideSubmittedDependenciesSecretBuilder(None))
       .thenReturn(None)
-    when(initContainerComponentsProvider.provideInitContainerBundle(None, RESOLVED_SPARK_JARS ++
-        RESOLVED_SPARK_FILES))
+    when(initContainerComponentsProvider.provideInitContainerBundle(mockitoEq(None),
+      mockitoEq(RESOLVED_SPARK_JARS ++ RESOLVED_SPARK_FILES), any[String]))
         .thenReturn(Some(InitContainerBundle(INIT_CONTAINER_CONFIG_MAP,
           initContainerBootstrap, executorInitContainerConfiguration)))
   }
@@ -468,6 +464,10 @@
   }
 
   private def runAndVerifyDriverPodHasCorrectPySparkProperties(): Unit = {
+    when(initContainerComponentsProvider.provideInitContainerBundle(
+      any[Option[SubmittedResourceIds]], any[Iterable[String]], any[String]))
+      .thenReturn(Some(InitContainerBundle(INIT_CONTAINER_CONFIG_MAP,
+        initContainerBootstrap, executorInitContainerConfiguration)))
     runAndVerifyPySparkPodMatchesPredicate { p =>
       Option(p).exists(pod => containerHasCorrectPySparkEnvs(pod))
     }
