--- conflicted
+++ resolved
@@ -72,10 +72,7 @@
   // Miscellaneous
   private[spark] val DRIVER_CONTAINER_NAME = "spark-kubernetes-driver"
   private[spark] val KUBERNETES_SUBMIT_SSL_NAMESPACE = "kubernetes.submit"
-<<<<<<< HEAD
   private[spark] val SUBMISSION_CLIENT_RETRIES_NODE_PORT = 3
   private[spark] val SUBMISSION_CLIENT_RETRIES_INGRESS = 20
-=======
   private[spark] val KUBERNETES_MASTER_INTERNAL_URL = "https://kubernetes.default.svc"
->>>>>>> 4df58215
 }